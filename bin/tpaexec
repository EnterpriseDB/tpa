--- conflicted
+++ resolved
@@ -161,13 +161,8 @@
     fi
 
     pip3 install "${pip_args[@]}"
-<<<<<<< HEAD
-    cp -v "$CP_FROM"/contrib/inventory/lxd.py \
-    "$TPA_DIR"/platforms/aws/inventory/ec2.py
-=======
     cp -v "$CP_FROM"/contrib/inventory/ec2.py \
         "$TPA_DIR"/platforms/aws/inventory/ec2.py
->>>>>>> 1e835030
     cp -v "$CP_FROM"/contrib/inventory/lxd.py \
         "$TPA_DIR"/platforms/lxd/inventory/lxd.py
 }
